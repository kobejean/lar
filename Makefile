SHELL = /bin/bash

ifeq ($(VERBOSE), 1)
	QUIET=
else
	QUIET=-s --no-print-directory
endif

<<<<<<< HEAD
CMAKE_ARGS=
# CMAKE=@ echo "Running cmake to generate Makefile"; \
# 	mkdir build; \
# 	cd build && cmake ..

all: CMAKE_ARGS =
all: configure
	$(MAKE) $(QUIET) -C build

fast: CMAKE_ARGS =
fast: configure
	$(MAKE) $(QUIET) -C build -j 8

tests: CMAKE_ARGS = -DGEOAR_BUILD_TESTS=ON
tests: configure
	$(MAKE) $(QUIET) -C build -j 8

debug: CMAKE_ARGS = -DCMAKE_BUILD_TYPE=Debug
debug: configure
	$(MAKE) $(QUIET) -C build

clean: CMAKE_ARGS =
clean: configure
	$(MAKE) $(QUIET) -C build clean

configure:
	@ echo "Running cmake to generate Makefile"; \
	mkdir build; \
	cd build && cmake .. $(CMAKE_ARGS); \
	cd -
=======
CMAKE=@ echo "Running cmake to generate Makefile"; \
	mkdir build; \
	cd build && cmake ..

all: 
	$(CMAKE)
	$(MAKE) $(QUIET) -C build

fast: 
	$(CMAKE)
	$(MAKE) $(QUIET) -C build -j 8

tests: 
	$(CMAKE) -DGEOAR_BUILD_TESTS=ON
	$(MAKE) $(QUIET) -C build -j 8

debug: 
	$(CMAKE) -DCMAKE_BUILD_TYPE=Debug
	$(MAKE) $(QUIET) -C build

clean: 
	$(CMAKE)
	$(MAKE) $(QUIET) -C build clean
>>>>>>> cd319b87
<|MERGE_RESOLUTION|>--- conflicted
+++ resolved
@@ -6,11 +6,7 @@
 	QUIET=-s --no-print-directory
 endif
 
-<<<<<<< HEAD
 CMAKE_ARGS=
-# CMAKE=@ echo "Running cmake to generate Makefile"; \
-# 	mkdir build; \
-# 	cd build && cmake ..
 
 all: CMAKE_ARGS =
 all: configure
@@ -36,29 +32,4 @@
 	@ echo "Running cmake to generate Makefile"; \
 	mkdir build; \
 	cd build && cmake .. $(CMAKE_ARGS); \
-	cd -
-=======
-CMAKE=@ echo "Running cmake to generate Makefile"; \
-	mkdir build; \
-	cd build && cmake ..
-
-all: 
-	$(CMAKE)
-	$(MAKE) $(QUIET) -C build
-
-fast: 
-	$(CMAKE)
-	$(MAKE) $(QUIET) -C build -j 8
-
-tests: 
-	$(CMAKE) -DGEOAR_BUILD_TESTS=ON
-	$(MAKE) $(QUIET) -C build -j 8
-
-debug: 
-	$(CMAKE) -DCMAKE_BUILD_TYPE=Debug
-	$(MAKE) $(QUIET) -C build
-
-clean: 
-	$(CMAKE)
-	$(MAKE) $(QUIET) -C build clean
->>>>>>> cd319b87
+	cd -